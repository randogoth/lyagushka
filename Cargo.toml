--- conflicted
+++ resolved
@@ -2,16 +2,10 @@
 name = "lyagushka"
 version = "1.1.0"
 edition = "2021"
-<<<<<<< HEAD
-
-[dependencies]
-atty = "0.2.14"
-=======
 crate-type = ["cdylib"]
 
 [dependencies]
 atty = "0.2.14"
 pyo3 = { version = "0.20.2", features = ["extension-module"] }
->>>>>>> 448be748
 serde = { version = "1.0.196", features = ["derive"] }
 serde_json = "1.0.113"